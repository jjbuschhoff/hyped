--- conflicted
+++ resolved
@@ -30,11 +30,8 @@
 
 
 class MockProcessorConfig(BaseDataProcessorConfig):
-<<<<<<< HEAD
+    c: float = 0.0
     output_cond: bool
-=======
-    c: float = 0.0
->>>>>>> 499cc698
 
 
 class MockProcessor(
@@ -45,9 +42,6 @@
 
 @pytest.mark.parametrize("output_cond", [False, True])
 class TestBaseDataProcessor:
-<<<<<<< HEAD
-    def test_properties(self, output_cond):
-=======
     def test_init(self):
         a = MockProcessor()
         b = MockProcessor(MockProcessorConfig())
@@ -59,8 +53,7 @@
         # test setting value
         assert a.config.c == b.config.c == 1.0
 
-    def test_properties(self):
->>>>>>> 499cc698
+    def test_properties(self, output_cond):
         # create mock processor
         proc = MockProcessor.from_config(
             MockProcessorConfig(output_cond=output_cond)
